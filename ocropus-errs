#!/usr/bin/env python
# -*- coding: utf-8 -*-

from __future__ import print_function

import argparse,sys,os,os.path,multiprocessing
import ocrolib
from ocrolib import edist

parser = argparse.ArgumentParser(description = """
Compute the edit distances between ground truth and recognizer output.
Run with the ground truth files as arguments, and it will find the
corresponnding recognizer output files using the given extension (-x).
Missing output files are handled as empty strings, unless the -s
option is given.
""")
parser.add_argument("files",default=[],nargs='*',help="input lines")
parser.add_argument("-x","--extension",default=".txt",help="extension for recognizer output, default: %(default)s")
# parser.add_argument("-g","--gtextension",default=".gt.txt",help="extension for ground truth, default: %(default)s")
parser.add_argument("-k","--kind",default="exact",help="kind of comparison (exact, nospace, letdig, letters, digits, lnc), default: %(default)s")
parser.add_argument("-e","--erroronly",action="store_true",help="only output an error rate")
parser.add_argument("-s","--skipmissing",action="store_true",help="don't use missing or empty output files in the calculation")
parser.add_argument("-Q","--parallel",type=int,default=multiprocessing.cpu_count())
args = parser.parse_args()
args.files = ocrolib.glob_all(args.files)

if not ".gt." in args.files[0]:
    sys.stderr.write("warning: compare on .gt.txt files, not .txt files\n")

def process1(fname):
    # fgt = ocrolib.allsplitext(fname)[0]+args.gtextension
    gt = ocrolib.project_text(ocrolib.read_text(fname),kind=args.kind)
    ftxt = ocrolib.allsplitext(fname)[0]+args.extension
    missing = 0
    if os.path.exists(ftxt):
        txt = ocrolib.project_text(ocrolib.read_text(ftxt),kind=args.kind)
    else:
        missing = len(gt)
        txt = ""
    err = edist.levenshtein(txt,gt)
    return fname,err,len(gt),missing

outputs = ocrolib.parallel_map(process1,args.files,parallel=args.parallel,chunksize=10)

errs = 0
total = 0
missing = 0
for fname,e,t,m in sorted(outputs):
    if not args.erroronly:
<<<<<<< HEAD
        print("%6d\t%6d\t%s"%(e,t,fname))
=======
        print("%6d\t%6d\t%s" % (e, t, fname))
>>>>>>> eb4d53c3
    errs += e
    total += t
    missing += m

print("errors    %8d"%errs)
print("missing   %8d"%missing)
print("total     %8d"%total)
print("err       %8.3f %%"%(errs*100.0/total))
print("errnomiss %8.3f %%"%((errs-missing)*100.0/total))

if args.erroronly:
<<<<<<< HEAD
    print(errs*1.0/total)
=======
    print(errs * 1.0 / total)
>>>>>>> eb4d53c3
<|MERGE_RESOLUTION|>--- conflicted
+++ resolved
@@ -47,11 +47,7 @@
 missing = 0
 for fname,e,t,m in sorted(outputs):
     if not args.erroronly:
-<<<<<<< HEAD
-        print("%6d\t%6d\t%s"%(e,t,fname))
-=======
         print("%6d\t%6d\t%s" % (e, t, fname))
->>>>>>> eb4d53c3
     errs += e
     total += t
     missing += m
@@ -63,8 +59,4 @@
 print("errnomiss %8.3f %%"%((errs-missing)*100.0/total))
 
 if args.erroronly:
-<<<<<<< HEAD
-    print(errs*1.0/total)
-=======
-    print(errs * 1.0 / total)
->>>>>>> eb4d53c3
+    print(errs * 1.0 / total)