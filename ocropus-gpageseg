#!/usr/bin/env python

# TODO:
# ! add option for padding
# - fix occasionally missing page numbers
# - treat large h-whitespace as separator
# - handle overlapping candidates
# - use cc distance statistics instead of character scale
# - page frame detection
# - read and use text image segmentation mask
# - pick up stragglers
# ? laplacian as well

from __future__ import print_function

from pylab import *
import argparse,glob,os,os.path
import traceback
from scipy.ndimage import measurements
from scipy.misc import imsave
from scipy.ndimage.filters import gaussian_filter,uniform_filter,maximum_filter
from multiprocessing import Pool
import ocrolib
from ocrolib import psegutils,morph,sl
from ocrolib.exceptions import OcropusException
from ocrolib.toplevel import *

parser = argparse.ArgumentParser(add_help=False)

# error checking
group_error_checking = parser.add_argument_group('error checking')
group_error_checking.add_argument('-n','--nocheck',action="store_true",
                    help="disable error checking on inputs")
# limits
group_error_checking.add_argument('--minscale',type=float,default=12.0,
                    help='minimum scale permitted, default: %(default)s')
group_error_checking.add_argument('--maxlines',type=float,default=300,
                    help='maximum # lines permitted, default: %(default)s')

# scale parameters
group_scale = parser.add_argument_group('scale parameters')
group_scale.add_argument('--scale',type=float,default=0.0,
                    help='the basic scale of the document (roughly, xheight) 0=automatic, default: %(default)s')
group_scale.add_argument('--hscale',type=float,default=1.0,
                    help='non-standard scaling of horizontal parameters, default: %(default)s')
group_scale.add_argument('--vscale',type=float,default=1.0,
                    help='non-standard scaling of vertical parameters, default: %(default)s')

# line parameters
group_line = parser.add_argument_group('line parameters')
group_line.add_argument('--threshold',type=float,default=0.2,
                    help='baseline threshold, default: %(default)s')
group_line.add_argument('--noise',type=int,default=8,
                    help="noise threshold for removing small components from lines, default: %(default)s")
group_line.add_argument('--usegauss',action='store_true',
                    help='use gaussian instead of uniform, default: %(default)s')

# column parameters
group_column = parser.add_argument_group('column parameters')
group_column.add_argument('--maxseps',type=int,default=0,
                    help='maximum black column separators, default: %(default)s')
group_column.add_argument('--sepwiden',type=int,default=10,
                    help='widen black separators (to account for warping), default: %(default)s')
# Obsolete parameter for 'also check for black column separators'
# which can now be triggered simply by a positive maxseps value.
group_column.add_argument('-b','--blackseps',action="store_true",
                    help=argparse.SUPPRESS)

# whitespace column separators
group_column.add_argument('--maxcolseps',type=int,default=3,
                    help='maximum # whitespace column separators, default: %(default)s')
group_column.add_argument('--csminheight',type=float,default=10,
                    help='minimum column height (units=scale), default: %(default)s')
# Obsolete parameter for the 'minimum aspect ratio for column separators'
# used in the obsolete function compute_colseps_morph
group_column.add_argument('--csminaspect',type=float,default=1.1,
                    help=argparse.SUPPRESS)

# output parameters
group_output = parser.add_argument_group('output parameters')
group_output.add_argument('--gray',action='store_true',
                    help='output grayscale lines as well, default: %(default)s')
group_output.add_argument('-p','--pad',type=int,default=3,
                    help='padding for extracted lines, default: %(default)s')
group_output.add_argument('-e','--expand',type=int,default=3,
                    help='expand mask for grayscale extraction, default: %(default)s')

# other parameters
group_others = parser.add_argument_group('others')
group_others.add_argument('-q','--quiet',action='store_true',
                    help='be less verbose, default: %(default)s')
group_others.add_argument('-Q','--parallel',type=int,default=0,
                    help="number of CPUs to use")
group_others.add_argument('-d','--debug',action="store_true")
group_others.add_argument("-h", "--help", action="help", help="show this help message and exit")

# input files
parser.add_argument('files',nargs='+')

args = parser.parse_args()
args.files = ocrolib.glob_all(args.files)

def norm_max(v):
    return v/amax(v)
def check_page(image):
    if len(image.shape)==3: return "input image is color image %s"%(image.shape,)
    if mean(image)<median(image): return "image may be inverted"
    h,w = image.shape
    if h<600: return "image not tall enough for a page image %s"%(image.shape,)
    if h>10000: return "image too tall for a page image %s"%(image.shape,)
    if w<600: return "image too narrow for a page image %s"%(image.shape,)
    if w>10000: return "line too wide for a page image %s"%(image.shape,)
    slots = int(w*h*1.0/(30*30))
    _,ncomps = measurements.label(image>mean(image))
    if ncomps<10: return "too few connected components for a page image (got %d)"%(ncomps,)
    if ncomps>slots: return "too many connnected components for a page image (%d > %d)"%(ncomps,slots)
    return None


def print_info(*objs):
    print("INFO: ", *objs, file=sys.stdout)

def print_error(*objs):
    print("ERROR: ", *objs, file=sys.stderr)


if len(args.files)<1:
    parser.print_help()
    sys.exit(0)

print_info("")
print_info("#"*10,(" ".join(sys.argv))[:60])
print_info("")

if args.parallel>1:
    args.quiet = 1

def B(a):
    if a.dtype==dtype('B'): return a
    return array(a,'B')

def DSAVE(title,image):
    if not args.debug: return
    if type(image)==list:
        assert len(image)==3
        image = transpose(array(image),[1,2,0])
    fname = "_"+title+".png"
    print_info("debug " + fname)
    imsave(fname,image)



################################################################
### Column finding.
###
### This attempts to find column separators, either as extended
### vertical black lines or extended vertical whitespace.
### It will work fairly well in simple cases, but for unusual
### documents, you need to tune the parameters or use a mask.
################################################################

def compute_separators_morph(binary,scale):
    """Finds vertical black lines corresponding to column separators."""
    d0 = int(max(5,scale/4))
    d1 = int(max(5,scale))+args.sepwiden
    thick = morph.r_dilation(binary,(d0,d1))
    vert = morph.rb_opening(thick,(10*scale,1))
    vert = morph.r_erosion(vert,(d0//2,args.sepwiden))
    vert = morph.select_regions(vert,sl.dim1,min=3,nbest=2*args.maxseps)
    vert = morph.select_regions(vert,sl.dim0,min=20*scale,nbest=args.maxseps)
    return vert

def compute_colseps_morph(binary,scale,maxseps=3,minheight=20,maxwidth=5):
    """Finds extended vertical whitespace corresponding to column separators
    using morphological operations."""
    boxmap = psegutils.compute_boxmap(binary,scale,dtype='B')
    bounds = morph.rb_closing(B(boxmap),(int(5*scale),int(5*scale)))
    bounds = maximum(B(1-bounds),B(boxmap))
    cols = 1-morph.rb_closing(boxmap,(int(20*scale),int(scale)))
    cols = morph.select_regions(cols,sl.aspect,min=args.csminaspect)
    cols = morph.select_regions(cols,sl.dim0,min=args.csminheight*scale,nbest=args.maxcolseps)
    cols = morph.r_erosion(cols,(int(0.5+scale),0))
    cols = morph.r_dilation(cols,(int(0.5+scale),0),origin=(int(scale/2)-1,0))
    return cols

def compute_colseps_mconv(binary,scale=1.0):
    """Find column separators using a combination of morphological
    operations and convolution."""
    h,w = binary.shape
    smoothed = gaussian_filter(1.0*binary,(scale,scale*0.5))
    smoothed = uniform_filter(smoothed,(5.0*scale,1))
    thresh = (smoothed<amax(smoothed)*0.1)
    DSAVE("1thresh",thresh)
    blocks = morph.rb_closing(binary,(int(4*scale),int(4*scale)))
    DSAVE("2blocks",blocks)
    seps = minimum(blocks,thresh)
    seps = morph.select_regions(seps,sl.dim0,min=args.csminheight*scale,nbest=args.maxcolseps)
    DSAVE("3seps",seps)
    blocks = morph.r_dilation(blocks,(5,5))
    DSAVE("4blocks",blocks)
    seps = maximum(seps,1-blocks)
    DSAVE("5combo",seps)
    return seps

def compute_colseps_conv(binary,scale=1.0):
    """Find column separators by convoluation and
    thresholding."""
    h,w = binary.shape
    # find vertical whitespace by thresholding
    smoothed = gaussian_filter(1.0*binary,(scale,scale*0.5))
    smoothed = uniform_filter(smoothed,(5.0*scale,1))
    thresh = (smoothed<amax(smoothed)*0.1)
    DSAVE("1thresh",thresh)
    # find column edges by filtering
    grad = gaussian_filter(1.0*binary,(scale,scale*0.5),order=(0,1))
    grad = uniform_filter(grad,(10.0*scale,1))
    # grad = abs(grad) # use this for finding both edges
    grad = (grad>0.5*amax(grad))
    DSAVE("2grad",grad)
    # combine edges and whitespace
    seps = minimum(thresh,maximum_filter(grad,(int(scale),int(5*scale))))
    seps = maximum_filter(seps,(int(2*scale),1))
    DSAVE("3seps",seps)
    # select only the biggest column separators
    seps = morph.select_regions(seps,sl.dim0,min=args.csminheight*scale,nbest=args.maxcolseps)
    DSAVE("4seps",seps)
    return seps

def compute_colseps(binary,scale):
    """Computes column separators either from vertical black lines or whitespace."""
    print_info("considering at most %g whitespace column separators" % args.maxcolseps)
    colseps = compute_colseps_conv(binary,scale)
    DSAVE("colwsseps",0.7*colseps+0.3*binary)
    if args.blackseps and args.maxseps == 0:
        # simulate old behaviour of blackseps when the default value
        # for maxseps was 2, but only when the maxseps-value is still zero
        # and not set manually to a non-zero value
        args.maxseps = 2
    if args.maxseps > 0:
        print_info("considering at most %g black column separators" % args.maxseps)
        seps = compute_separators_morph(binary,scale)
        DSAVE("colseps",0.7*seps+0.3*binary)
        #colseps = compute_colseps_morph(binary,scale)
        colseps = maximum(colseps,seps)
        binary = minimum(binary,1-seps)
    binary,colseps = apply_mask(binary,colseps)
    return colseps,binary

<<<<<<< HEAD

=======
def apply_mask(binary,colseps):
    try:
        mask = ocrolib.read_image_binary(base+".mask.png")
    except IOError:
        return binary,colseps
    masked_seps = maximum(colseps,mask)
    binary = minimum(binary,1-masked_seps)
    DSAVE("masked_seps", masked_seps)
    return binary,masked_seps


>>>>>>> b851d0e6

################################################################
### Text Line Finding.
###
### This identifies the tops and bottoms of text lines by
### computing gradients and performing some adaptive thresholding.
### Those components are then used as seeds for the text lines.
################################################################

def compute_gradmaps(binary,scale):
    # use gradient filtering to find baselines
    boxmap = psegutils.compute_boxmap(binary,scale)
    cleaned = boxmap*binary
    DSAVE("cleaned",cleaned)
    if args.usegauss:
        # this uses Gaussians
        grad = gaussian_filter(1.0*cleaned,(args.vscale*0.3*scale,
                                            args.hscale*6*scale),order=(1,0))
    else:
        # this uses non-Gaussian oriented filters
        grad = gaussian_filter(1.0*cleaned,(max(4,args.vscale*0.3*scale),
                                            args.hscale*scale),order=(1,0))
        grad = uniform_filter(grad,(args.vscale,args.hscale*6*scale))
    bottom = ocrolib.norm_max((grad<0)*(-grad))
    top = ocrolib.norm_max((grad>0)*grad)
    return bottom,top,boxmap

def compute_line_seeds(binary,bottom,top,colseps,scale):
    """Base on gradient maps, computes candidates for baselines
    and xheights.  Then, it marks the regions between the two
    as a line seed."""
    t = args.threshold
    vrange = int(args.vscale*scale)
    bmarked = maximum_filter(bottom==maximum_filter(bottom,(vrange,0)),(2,2))
    bmarked = bmarked*(bottom>t*amax(bottom)*t)*(1-colseps)
    tmarked = maximum_filter(top==maximum_filter(top,(vrange,0)),(2,2))
    tmarked = tmarked*(top>t*amax(top)*t/2)*(1-colseps)
    tmarked = maximum_filter(tmarked,(1,20))
    seeds = zeros(binary.shape,'i')
    delta = max(3,int(scale/2))
    for x in range(bmarked.shape[1]):
        transitions = sorted([(y,1) for y in find(bmarked[:,x])]+[(y,0) for y in find(tmarked[:,x])])[::-1]
        transitions += [(0,0)]
        for l in range(len(transitions)-1):
            y0,s0 = transitions[l]
            if s0==0: continue
            seeds[y0-delta:y0,x] = 1
            y1,s1 = transitions[l+1]
            if s1==0 and (y0-y1)<5*scale: seeds[y1:y0,x] = 1
    seeds = maximum_filter(seeds,(1,int(1+scale)))
    seeds = seeds*(1-colseps)
    DSAVE("lineseeds",[seeds,0.3*tmarked+0.7*bmarked,binary])
    seeds,_ = morph.label(seeds)
    return seeds



################################################################
### The complete line segmentation process.
################################################################

def remove_hlines(binary,scale,maxsize=10):
    labels,_ = morph.label(binary)
    objects = morph.find_objects(labels)
    for i,b in enumerate(objects):
        if sl.width(b)>maxsize*scale:
            labels[b][labels[b]==i+1] = 0
    return array(labels!=0,'B')

def compute_segmentation(binary,scale):
    """Given a binary image, compute a complete segmentation into
    lines, computing both columns and text lines."""
    binary = array(binary,'B')

    # start by removing horizontal black lines, which only
    # interfere with the rest of the page segmentation
    binary = remove_hlines(binary,scale)

    # do the column finding
    if not args.quiet: print_info("computing column separators")
    colseps,binary = compute_colseps(binary,scale)

    # now compute the text line seeds
    if not args.quiet: print_info("computing lines")
    bottom,top,boxmap = compute_gradmaps(binary,scale)
    seeds = compute_line_seeds(binary,bottom,top,colseps,scale)
    DSAVE("seeds",[bottom,top,boxmap])

    # spread the text line seeds to all the remaining
    # components
    if not args.quiet: print_info("propagating labels")
    llabels = morph.propagate_labels(boxmap,seeds,conflict=0)
    if not args.quiet: print_info("spreading labels")
    spread = morph.spread_labels(seeds,maxdist=scale)
    llabels = where(llabels>0,llabels,spread*binary)
    segmentation = llabels*binary
    return segmentation



################################################################
### Processing each file.
################################################################

def process1(job):
    fname,i = job
    global base
    base,_ = ocrolib.allsplitext(fname)
    outputdir = base

    try:
        binary = ocrolib.read_image_binary(base+".bin.png")
    except IOError:
        try:
            binary = ocrolib.read_image_binary(fname)
        except IOError:
            if ocrolib.trace: traceback.print_exc()
            print_error("cannot open either %s.bin.png or %s" % (base, fname))
            return

    checktype(binary,ABINARY2)

    if not args.nocheck:
        check = check_page(amax(binary)-binary)
        if check is not None:
            print_error("%s SKIPPED %s (use -n to disable this check)" % (fname, check))
            return

    if args.gray:
        if os.path.exists(base+".nrm.png"):
            gray = ocrolib.read_image_gray(base+".nrm.png")
        checktype(gray,GRAYSCALE)

    binary = 1-binary # invert

    if args.scale==0:
        scale = psegutils.estimate_scale(binary)
    else:
        scale = args.scale
    print_info("scale %f" % (scale))
    if isnan(scale) or scale>1000.0:
        print_error("%s: bad scale (%g); skipping\n" % (fname, scale))
        return
    if scale<args.minscale:
        print_error("%s: scale (%g) less than --minscale; skipping\n" % (fname, scale))
        return

    # find columns and text lines

    if not args.quiet: print_info("computing segmentation")
    segmentation = compute_segmentation(binary,scale)
    if amax(segmentation)>args.maxlines:
        print_error("%s: too many lines %g" % (fname, amax(segmentation)))
        return
    if not args.quiet: print_info("number of lines %g" % amax(segmentation))

    # compute the reading order

    if not args.quiet: print_info("finding reading order")
    lines = psegutils.compute_lines(segmentation,scale)
    order = psegutils.reading_order([l.bounds for l in lines])
    lsort = psegutils.topsort(order)

    # renumber the labels so that they conform to the specs

    nlabels = amax(segmentation)+1
    renumber = zeros(nlabels,'i')
    for i,v in enumerate(lsort): renumber[lines[v].label] = 0x010000+(i+1)
    segmentation = renumber[segmentation]

    # finally, output everything

    if not args.quiet: print_info("writing lines")
    if not os.path.exists(outputdir):
        os.mkdir(outputdir)
    lines = [lines[i] for i in lsort]
    ocrolib.write_page_segmentation("%s.pseg.png"%outputdir,segmentation)
    cleaned = ocrolib.remove_noise(binary,args.noise)
    for i,l in enumerate(lines):
        binline = psegutils.extract_masked(1-cleaned,l,pad=args.pad,expand=args.expand)
        ocrolib.write_image_binary("%s/01%04x.bin.png"%(outputdir,i+1),binline)
        if args.gray:
            grayline = psegutils.extract_masked(gray,l,pad=args.pad,expand=args.expand)
            ocrolib.write_image_gray("%s/01%04x.nrm.png"%(outputdir,i+1),grayline)
    print_info("%6d  %s %4.1f %d" % (i, fname,  scale,  len(lines)))

if len(args.files)==1 and os.path.isdir(args.files[0]):
    files = glob.glob(args.files[0]+"/????.png")
else:
    files = args.files

def safe_process1(job):
    fname,i = job
    try:
        process1(job)
    except OcropusException as e:
        if e.trace:
            traceback.print_exc()
        else:
            print_info(fname+":"+e)
    except Exception as e:
        traceback.print_exc()

if args.parallel<2:
    count = 0
    for i,f in enumerate(files):
        if args.parallel==0: print_info(f)
        count += 1
        safe_process1((f,i+1))
else:
    pool = Pool(processes=args.parallel)
    jobs = []
    for i,f in enumerate(files): jobs += [(f,i+1)]
    result = pool.map(process1,jobs)<|MERGE_RESOLUTION|>--- conflicted
+++ resolved
@@ -246,9 +246,6 @@
     binary,colseps = apply_mask(binary,colseps)
     return colseps,binary
 
-<<<<<<< HEAD
-
-=======
 def apply_mask(binary,colseps):
     try:
         mask = ocrolib.read_image_binary(base+".mask.png")
@@ -259,9 +256,7 @@
     DSAVE("masked_seps", masked_seps)
     return binary,masked_seps
 
--
->>>>>>> b851d0e6
+
 
 ################################################################
 ### Text Line Finding.
