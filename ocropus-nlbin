--- conflicted
+++ resolved
@@ -68,21 +68,6 @@
     if w>10000: return "line too wide for a page image %s"%(image.shape,)
     return None
 
-<<<<<<< HEAD
-
-def estimate_scale(binary):
-    objects = binary_objects(binary)
-    bysize = sorted(objects,key=A)
-    scalemap = np.zeros(binary.shape)
-    for o in bysize:
-        if np.amax(scalemap[o])>0: continue
-        scalemap[o] = A(o)**0.5
-    scale = np.median(scalemap[(scalemap>3)&(scalemap<100)])
-    return scale
-
-
-=======
->>>>>>> 358df8d1
 def estimate_skew_angle(image,angles):
     estimates = []
     for a in angles:
