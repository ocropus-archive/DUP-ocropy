--- conflicted
+++ resolved
@@ -197,7 +197,6 @@
     scores = [f(o) for o in objects]
     best = argsort(scores)
     keep = zeros(len(objects)+1,'i')
-<<<<<<< HEAD
     if nbest > 0:
         for i in best[-nbest:]:
             if scores[i]<=min: continue
@@ -205,14 +204,6 @@
     # print scores,best[-nbest:],keep
     # print sorted(list(set(labels.ravel())))
     # print sorted(list(set(keep[labels].ravel())))
-=======
-    for i in best[-nbest:]:
-        if scores[i]<=min: continue
-        keep[i+1] = 1
-    # print(scores, best[-nbest:], keep)
-    # print(sorted(list(set(labels.ravel()))))
-    # print(sorted(list(set(keep[labels].ravel()))))
->>>>>>> f7b163c0
     return keep[labels]
 
 @checks(SEGMENTATION)
