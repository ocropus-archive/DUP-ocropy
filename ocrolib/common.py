# -*- coding: utf-8 -*-
################################################################
### common functions for data structures, file name manipulation, etc.
################################################################

import os
import os.path
import re
import sys
<<<<<<< HEAD
import sysconfig
=======
import unicodedata
>>>>>>> dd02fccf
import warnings
import inspect
import glob
import cPickle

import numpy
from numpy import *
import pylab
from pylab import imshow
from scipy.ndimage import morphology,measurements
import PIL

from default import getlocal
from toplevel import *
import chars
import codecs
import ligatures
import lstm
import morph
import multiprocessing

################################################################
### exceptions
################################################################

class OcropusException(Exception):
    trace = 1
    def __init__(self,*args,**kw):
        Exception.__init__(self,*args,**kw)

class Unimplemented(OcropusException):
    trace = 1
    "Exception raised when a feature is unimplemented."
    def __init__(self,s):
        Exception.__init__(self,inspect.stack()[1][3])

class Internal(OcropusException):
    trace = 1
    "Exception raised when a feature is unimplemented."
    def __init__(self,s):
        Exception.__init__(self,inspect.stack()[1][3])

class RecognitionError(OcropusException):
    trace = 1
    "Some kind of error during recognition."
    def __init__(self,explanation,**kw):
        self.context = kw
        s = [explanation]
        s += ["%s=%s"%(k,summary(kw[k])) for k in kw]
        message = " ".join(s)
        Exception.__init__(self,message)

class Warning(OcropusException):
    trace = 0
    def __init__(self,*args,**kw):
        OcropusException.__init__(self,*args,**kw)

class BadClassLabel(OcropusException):
    trace = 0
    "Exception for bad class labels in a dataset or input."
    def __init__(self,s):
        Exception.__init__(self,s)

class BadImage(OcropusException):
    trace = 0
    def __init__(self,*args,**kw):
        OcropusException.__init__(self,*args)

class BadInput(OcropusException):
    trace = 0
    def __init__(self,*args,**kw):
        OcropusException.__init__(self,*args,**kw)

class FileNotFound(OcropusException):
    trace = 0
    """Some file-not-found error during OCRopus processing."""
    def __init__(self,fname):
        self.fname = fname
    def __str__(self):
        return "file not found %s"%(self.fname,)

pickle_mode = 2

def deprecated(f):
    def _wrap(f):
        warned = 0
        def _wrapper(*args,**kw):
            if not warned:
                print f,"has been DEPRECATED"
                warned = 1
            return f(*args,**kw)
    return _wrap



################################################################
# text normalization
################################################################

def normalize_text(s):
    """Apply standard Unicode normalizations for OCR.
    This eliminates common ambiguities and weird unicode
    characters."""
    s = unicode(s)
    s = unicodedata.normalize('NFC',s)
    s = re.sub(ur'\s+(?u)',' ',s)
    s = re.sub(ur'\n(?u)','',s)
    s = re.sub(ur'^\s+(?u)','',s)
    s = re.sub(ur'\s+$(?u)','',s)
    for m,r in chars.replacements:
        s = re.sub(unicode(m),unicode(r),s)
    return s

def project_text(s,kind="exact"):
    """Project text onto a smaller subset of characters
    for comparison."""
    s = normalize_text(s)
    s = re.sub(ur'( *[.] *){4,}',u'....',s) # dot rows
    s = re.sub(ur'[~_]',u'',s) # dot rows
    if kind=="exact":
        return s
    if kind=="nospace":
        return re.sub(ur'\s','',s)
    if kind=="spletdig":
        return re.sub(ur'[^A-Za-z0-9 ]','',s)
    if kind=="letdig":
        return re.sub(ur'[^A-Za-z0-9]','',s)
    if kind=="letters":
        return re.sub(ur'[^A-Za-z]','',s)
    if kind=="digits":
        return re.sub(ur'[^0-9]','',s)
    if kind=="lnc":
        s = s.upper()
        return re.sub(ur'[^A-Z]','',s)
    raise BadInput("unknown normalization: "+kind)

################################################################
### Text I/O
################################################################

def read_text(fname,nonl=1,normalize=1):
    """Read text. This assumes files are in unicode.
    By default, it removes newlines and normalizes the
    text for OCR processing with `normalize_text`"""
    with codecs.open(fname,"r","utf-8") as stream:
        result = stream.read()
    if nonl and len(result)>0 and result[-1]=='\n':
        result = result[:-1]
    if normalize:
        result = normalize_text(result)
    return result

def write_text(fname,text,nonl=0,normalize=1):
    """Write text. This assumes files are in unicode.
    By default, it removes newlines and normalizes the
    text for OCR processing with `normalize_text`"""
    if normalize:
        text = normalize_text(text)
    with codecs.open(fname,"w","utf-8") as stream:
        stream.write(text)
        if not nonl and text[-1]!='\n':
            stream.write('\n')

################################################################
### Image I/O
################################################################

def pil2array(im,alpha=0):
    if im.mode=="L":
        a = numpy.fromstring(im.tobytes(),'B')
        a.shape = im.size[1],im.size[0]
        return a
    if im.mode=="RGB":
        a = numpy.fromstring(im.tobytes(),'B')
        a.shape = im.size[1],im.size[0],3
        return a
    if im.mode=="RGBA":
        a = numpy.fromstring(im.tobytes(),'B')
        a.shape = im.size[1],im.size[0],4
        if not alpha: a = a[:,:,:3]
        return a
    return pil2array(im.convert("L"))

def array2pil(a):
    if a.dtype==dtype("B"):
        if a.ndim==2:
            return PIL.Image.frombytes("L",(a.shape[1],a.shape[0]),a.tostring())
        elif a.ndim==3:
            return PIL.Image.frombytes("RGB",(a.shape[1],a.shape[0]),a.tostring())
        else:
            raise OcropusException("bad image rank")
    elif a.dtype==dtype('float32'):
        return PIL.Image.fromstring("F",(a.shape[1],a.shape[0]),a.tostring())
    else:
        raise OcropusException("unknown image type")

def isbytearray(a):
    return a.dtype in [dtype('uint8')]

def isfloatarray(a):
    return a.dtype in [dtype('f'),dtype('float32'),dtype('float64')]

def isintarray(a):
    return a.dtype in [dtype('B'),dtype('int16'),dtype('int32'),dtype('int64'),dtype('uint16'),dtype('uint32'),dtype('uint64')]

def isintegerarray(a):
    return a.dtype in [dtype('int32'),dtype('int64'),dtype('uint32'),dtype('uint64')]

@checks(str,pageno=int,_=GRAYSCALE)
def read_image_gray(fname,pageno=0):
    """Read an image and returns it as a floating point array.
    The optional page number allows images from files containing multiple
    images to be addressed.  Byte and short arrays are rescaled to
    the range 0...1 (unsigned) or -1...1 (signed)."""
    if type(fname)==tuple: fname,pageno = fname
    assert pageno==0
    pil = PIL.Image.open(fname)
    a = pil2array(pil)
    if a.dtype==dtype('uint8'):
        a = a/255.0
    if a.dtype==dtype('int8'):
        a = a/127.0
    elif a.dtype==dtype('uint16'):
        a = a/65536.0
    elif a.dtype==dtype('int16'):
        a = a/32767.0
    elif isfloatarray(a):
        pass
    else:
        raise OcropusException("unknown image type: "+a.dtype)
    if a.ndim==3:
        a = mean(a,2)
    return a


def write_image_gray(fname,image,normalize=0,verbose=0):
    """Write an image to disk.  If the image is of floating point
    type, its values are clipped to the range [0,1],
    multiplied by 255 and converted to unsigned bytes.  Otherwise,
    the image must be of type unsigned byte."""
    if verbose: print "# writing",fname
    if isfloatarray(image):
        image = array(255*clip(image,0.0,1.0),'B')
    assert image.dtype==dtype('B'),"array has wrong dtype: %s"%image.dtype
    im = array2pil(image)
    im.save(fname)

@checks(str,_=ABINARY2)
def read_image_binary(fname,dtype='i',pageno=0):
    """Read an image from disk and return it as a binary image
    of the given dtype."""
    if type(fname)==tuple: fname,pageno = fname
    assert pageno==0
    pil = PIL.Image.open(fname)
    a = pil2array(pil)
    if a.ndim==3: a = amax(a,axis=2)
    return array(a>0.5*(amin(a)+amax(a)),dtype)

@checks(str,ABINARY2)
def write_image_binary(fname,image,verbose=0):
    """Write a binary image to disk. This verifies first that the given image
    is, in fact, binary.  The image may be of any type, but must consist of only
    two values."""
    if verbose: print "# writing",fname
    assert image.ndim==2
    image = array(255*(image>midrange(image)),'B')
    im = array2pil(image)
    im.save(fname)

@checks(AINT3,_=AINT2)
def rgb2int(a):
    """Converts a rank 3 array with RGB values stored in the
    last axis into a rank 2 array containing 32 bit RGB values."""
    assert a.ndim==3
    assert a.dtype==dtype('B')
    return array(0xffffff&((0x10000*a[:,:,0])|(0x100*a[:,:,1])|a[:,:,2]),'i')

@checks(AINT2,_=AINT3)
def int2rgb(image):
    """Converts a rank 3 array with RGB values stored in the
    last axis into a rank 2 array containing 32 bit RGB values."""
    assert image.ndim==2
    assert isintarray(image)
    a = zeros(list(image.shape)+[3],'B')
    a[:,:,0] = (image>>16)
    a[:,:,1] = (image>>8)
    a[:,:,2] = image
    return a

@checks(LIGHTSEG,_=DARKSEG)
def make_seg_black(image):
    assert isintegerarray(image),"%s: wrong type for segmentation"%image.dtype
    image = image.copy()
    image[image==0xffffff] = 0
    return image

@checks(DARKSEG,_=LIGHTSEG)
def make_seg_white(image):
    assert isintegerarray(image),"%s: wrong type for segmentation"%image.dtype
    image = image.copy()
    image[image==0] = 0xffffff
    return image

@checks(str,_=LINESEG)
def read_line_segmentation(fname):
    """Reads a line segmentation, that is an RGB image whose values
    encode the segmentation of a text line.  Returns an int array."""
    pil = PIL.Image.open(fname)
    a = pil2array(pil)
    assert a.dtype==dtype('B')
    assert a.ndim==3
    image = rgb2int(a)
    result = make_seg_black(image)
    return result

@checks(str,LINESEG)
def write_line_segmentation(fname,image):
    """Writes a line segmentation, that is an RGB image whose values
    encode the segmentation of a text line."""
    a = int2rgb(make_seg_white(image))
    im = array2pil(a)
    im.save(fname)

@checks(str,_=PAGESEG)
def read_page_segmentation(fname):
    """Reads a page segmentation, that is an RGB image whose values
    encode the segmentation of a page.  Returns an int array."""
    pil = PIL.Image.open(fname)
    a = pil2array(pil)
    assert a.dtype==dtype('B')
    assert a.ndim==3
    segmentation = rgb2int(a)
    segmentation = make_seg_black(segmentation)
    return segmentation

@checks(str,PAGESEG)
def write_page_segmentation(fname,image):
    """Writes a page segmentation, that is an RGB image whose values
    encode the segmentation of a page."""
    assert image.ndim==2
    assert image.dtype in [dtype('int32'),dtype('int64')]
    a = int2rgb(make_seg_white(image))
    im = array2pil(a)
    im.save(fname)

def iulib_page_iterator(files):
    for fname in files:
        image = read_image_gray(fname)
        yield image,fname

def norm_max(a):
    return a/amax(a)

def pad_by(image,r,dtype=None):
    """Symmetrically pad the image by the given amount.
    FIXME: replace by scipy version."""
    if dtype is None: dtype = image.dtype
    w,h = image.shape
    result = zeros((w+2*r,h+2*r))
    result[r:(w+r),r:(h+r)] = image
    return result
class RegionExtractor:
    """A class facilitating iterating over the parts of a segmentation."""
    def __init__(self):
        self.cache = {}
    def clear(self):
        del self.cache
        self.cache = {}
    def setImage(self,image):
        return self.setImageMasked(image)
    def setImageMasked(self,image,mask=None,lo=None,hi=None):
        """Set the image to be iterated over.  This should be an RGB image,
        ndim==3, dtype=='B'.  This picks a subset of the segmentation to iterate
        over, using a mask and lo and hi values.."""
        assert image.dtype==dtype('B') or image.dtype==dtype('i'),"image must be type B or i"
        if image.ndim==3: image = rgb2int(image)
        assert image.ndim==2,"wrong number of dimensions"
        self.image = image
        labels = image
        if lo is not None: labels[labels<lo] = 0
        if hi is not None: labels[labels>hi] = 0
        if mask is not None: labels = bitwise_and(labels,mask)
        labels,correspondence = morph.renumber_labels_ordered(labels,correspondence=1)
        self.labels = labels
        self.correspondence = correspondence
        self.objects = [None]+morph.find_objects(labels)
    def setPageColumns(self,image):
        """Set the image to be iterated over.  This should be an RGB image,
        ndim==3, dtype=='B'.  This iterates over the columns."""
        self.setImageMasked(image,0xff0000,hi=0x800000)
    def setPageParagraphs(self,image):
        """Set the image to be iterated over.  This should be an RGB image,
        ndim==3, dtype=='B'.  This iterates over the paragraphs (if present
        in the segmentation)."""
        self.setImageMasked(image,0xffff00,hi=0x800000)
    def setPageLines(self,image):
        """Set the image to be iterated over.  This should be an RGB image,
        ndim==3, dtype=='B'.  This iterates over the lines."""
        self.setImageMasked(image,0xffffff,hi=0x800000)
    def id(self,i):
        """Return the RGB pixel value for this segment."""
        return self.correspondence[i]
    def x0(self,i):
        """Return x0 (column) for the start of the box."""
        return self.bbox(i)[1]
    def x1(self,i):
        """Return x0 (column) for the end of the box."""
        return self.bbox(i)[3]
    def y0(self,i):
        """Return y0 (row) for the start of the box."""
        h = self.image.shape[0]
        return h-self.bbox(i)[2]-1
    def y1(self,i):
        """Return y0 (row) for the end of the box."""
        h = self.image.shape[0]
        return h-self.bbox(i)[0]-1
    def bbox(self,i):
        """Return the bounding box in raster coordinates
        (row0,col0,row1,col1)."""
        r = self.objects[i]
        # print "@@@bbox",i,r
        return (r[0].start,r[1].start,r[0].stop,r[1].stop)
    def bboxMath(self,i):
        """Return the bounding box in math coordinates
        (row0,col0,row1,col1)."""
        h = self.image.shape[0]
        (y0,x0,y1,x1) = self.bbox(i)
        return (h-y1-1,x0,h-y0-1,x1)
    def length(self):
        """Return the number of components."""
        return len(self.objects)
    def mask(self,index,margin=0):
        """Return the mask for component index."""
        b = self.objects[index]
        #print "@@@mask",index,b
        m = self.labels[b]
        m[m!=index] = 0
        if margin>0: m = pad_by(m,margin)
        return array(m!=0,'B')
    def extract(self,image,index,margin=0):
        """Return the subimage for component index."""
        h,w = image.shape[:2]
        (r0,c0,r1,c1) = self.bbox(index)
        # mask = self.mask(index,margin=margin)
        return image[max(0,r0-margin):min(h,r1+margin),max(0,c0-margin):min(w,c1+margin),...]
    def extractMasked(self,image,index,grow=0,bg=None,margin=0,dtype=None):
        """Return the masked subimage for component index, elsewhere the bg value."""
        if bg is None: bg = amax(image)
        h,w = image.shape[:2]
        mask = self.mask(index,margin=margin)
        # FIXME ... not circular
        if grow>0: mask = morphology.binary_dilation(mask,iterations=grow)
        mh,mw = mask.shape
        box = self.bbox(index)
        r0,c0,r1,c1 = box
        subimage = improc.cut(image,(r0,c0,r0+mh-2*margin,c0+mw-2*margin),margin,bg=bg)
        return where(mask,subimage,bg)



################################################################
### Object reading and writing
### This handles reading and writing zipped files directly,
### and it also contains workarounds for changed module/class names.
################################################################

def save_object(fname,obj,zip=0):
    if zip==0 and fname.endswith(".gz"):
        zip = 1
    if zip>0:
        # with gzip.GzipFile(fname,"wb") as stream:
        with os.popen("gzip -9 > '%s'"%fname,"wb") as stream:
            cPickle.dump(obj,stream,2)
    else:
        with open(fname,"wb") as stream:
            cPickle.dump(obj,stream,2)

def unpickle_find_global(mname,cname):
    if mname=="lstm.lstm":
        return getattr(lstm,cname)
    if not mname in sys.modules.keys():
        exec "import "+mname
    return getattr(sys.modules[mname],cname)

def load_object(fname,zip=0,nofind=0,verbose=0):
    """Loads an object from disk. By default, this handles zipped files
    and searches in the usual places for OCRopus. It also handles some
    class names that have changed."""
    if not nofind:
        fname = ocropus_find_file(fname)
    if verbose:
        print "# loading object",fname
    if zip==0 and fname.endswith(".gz"):
        zip = 1
    if zip>0:
        # with gzip.GzipFile(fname,"rb") as stream:
        with os.popen("gunzip < '%s'"%fname,"rb") as stream:
            unpickler = cPickle.Unpickler(stream)
            unpickler.find_global = unpickle_find_global
            return unpickler.load()
    else:
        with open(fname,"rb") as stream:
            unpickler = cPickle.Unpickler(stream)
            unpickler.find_global = unpickle_find_global
            return unpickler.load()



################################################################
### Simple record object.
################################################################

class Record:
    """A simple record datatype that allows initialization with
    keyword arguments, as in Record(x=3,y=9)"""
    def __init__(self,**kw):
        self.__dict__.update(kw)
    def like(self,obj):
        self.__dict__.update(obj.__dict__)
        return self

################################################################
### Histograms
################################################################

def chist(l):
    """Simple counting histogram.  Takes a list of items
    and returns a list of (count,object) tuples."""
    counts = {}
    for c in l:
        counts[c] = counts.get(c,0)+1
    hist = [(v,k) for k,v in counts.items()]
    return sorted(hist,reverse=1)

################################################################
### multiprocessing
################################################################

def number_of_processors():
    """Estimates the number of processors."""
    return multiprocessing.cpu_count()
    # return int(os.popen("cat /proc/cpuinfo  | grep 'processor.*:' | wc -l").read())

def parallel_map(fun,jobs,parallel=0,chunksize=1):
    if parallel<2:
        for e in jobs:
            result = fun(e)
            yield result
    else:
        try:
            pool = multiprocessing.Pool(parallel)
            for e in pool.imap_unordered(fun,jobs,chunksize):
                yield e
        finally:
            pool.close()
            pool.join()
            del pool

def check_valid_class_label(s):
    """Determines whether the given character is a valid class label.
    Control characters and spaces are not permitted."""
    if type(s)==unicode:
        if re.search(r'[\0-\x20]',s):
            raise BadClassLabel(s)
    elif type(s)==str:
        if re.search(r'[^\x21-\x7e]',s):
            raise BadClassLabel(s)
    else:
        raise BadClassLabel(s)

def summary(x):
    """Summarize a datatype as a string (for display and debugging)."""
    if type(x)==numpy.ndarray:
        return "<ndarray %s %s>"%(x.shape,x.dtype)
    if type(x)==str and len(x)>10:
        return '"%s..."'%x
    if type(x)==list and len(x)>10:
        return '%s...'%x
    return str(x)

################################################################
### file name manipulation
################################################################

@checks(str,_=str)
def findfile(name,error=1):
    result = ocropus_find_file(name)
    return result

@checks(str)
def finddir(name):
    """Find some OCRopus-related resource by looking in a bunch off standard places.
    (This needs to be integrated better with setup.py and the build system.)"""
    local = getlocal()
    path = name
    if os.path.exists(path) and os.path.isdir(path): return path
    path = local+name
    if os.path.exists(path) and os.path.isdir(path): return path
    _,tail = os.path.split(name)
    path = tail
    if os.path.exists(path) and os.path.isdir(path): return path
    path = local+tail
    if os.path.exists(path) and os.path.isdir(path): return path
    raise FileNotFound("file '"+path+"' not found in . or /usr/local/share/ocropus/")

@checks(str)
def allsplitext(path):
    """Split all the pathname extensions, so that "a/b.c.d" -> "a/b", ".c.d" """
    match = re.search(r'((.*/)*[^.]*)([^/]*)',path)
    if not match:
        return path,""
    else:
        return match.group(1),match.group(3)

@checks(str)
def base(path):
    return allsplitext(path)[0]

@checks(str,{str,unicode})
def write_text_simple(file,s):
    """Write the given string s to the output file."""
    with open(file,"w") as stream:
        if type(s)==unicode: s = s.encode("utf-8")
        stream.write(s)

@checks([str])
def glob_all(args):
    """Given a list of command line arguments, expand all of them with glob."""
    result = []
    for arg in args:
        if arg[0]=="@":
            with open(arg[1:],"r") as stream:
                expanded = stream.read().split("\n")
            expanded = [s for s in expanded if s!=""]
        else:
            expanded = sorted(glob.glob(arg))
        if len(expanded)<1:
            raise FileNotFound("%s: expansion did not yield any files"%arg)
        result += expanded
    return result

@checks([str])
def expand_args(args):
    """Given a list of command line arguments, if the
    length is one, assume it's a book directory and expands it.
    Otherwise returns the arguments unchanged."""
    if len(args)==1 and os.path.isdir(args[0]):
        return sorted(glob.glob(args[0]+"/????/??????.png"))
    else:
        return args


_data_paths = [
    ".",
    "models",
    "data",
    "gui",
]


def ocropus_find_file(fname, gz=True):
    """Search for OCRopus-related files in common OCRopus install
    directories (as well as the current directory)."""
    possible_prefixes = [os.curdir]

    install_share_path = os.path.dirname(
        inspect.getfile(inspect.currentframe()))
    install_share_path = os.path.join(install_share_path, os.pardir, os.pardir,
                                      os.pardir, os.pardir, "share", "ocropus")
    if os.path.isdir(install_share_path):
        possible_prefixes += [install_share_path]

    local_share_path = os.path.join(sysconfig.get_config_var("prefix"),
                                    "local", "share", "ocropus")
    if (local_share_path != install_share_path and
            os.path.isdir(local_share_path)):
        possible_prefixes += [local_share_path]

    share_path = os.path.join(sysconfig.get_config_var("datarootdir"),
                              "ocropus")
    if (share_path not in [install_share_path, local_share_path] and
            os.path.isdir(share_path)):
        possible_prefixes += [share_path]

    env_path = os.getenv("OCROPUS_DATA")
    if env_path:
        possible_prefixes.insert(0, env_path)

    for prefix in possible_prefixes:
        for path in _data_paths:
            full = os.path.join(prefix, path, fname)
            if os.path.exists(full):
                return full
            if gz:
                full = full + ".gz"
                if os.path.exists(full):
                    return full

    raise FileNotFound(fname)


def fvariant(fname,kind,gt=""):
    """Find the file variant corresponding to the given file name.
    Possible fil variants are line (or png), rseg, cseg, fst, costs, and txt.
    Ground truth files have an extra suffix (usually something like "gt",
    as in 010001.gt.txt or 010001.rseg.gt.png).  By default, the variant
    with the same ground truth suffix is produced.  The non-ground-truth
    version can be produced with gt="", the ground truth version can
    be produced with gt="gt" (or some other desired suffix)."""
    if gt!="": gt = "."+gt
    base,ext = allsplitext(fname)
    # text output
    if kind=="txt":
        return base+gt+".txt"
    assert gt=="","gt suffix may only be supplied for .txt files (%s,%s,%s)"%(fname,kind,gt)
    # a text line image
    if kind=="line" or kind=="png" or kind=="bin":
        return base+".bin.png"
    if kind=="nrm":
        return base+".nrm.png"
    # a recognition lattice
    if kind=="lattice":
        return base+gt+".lattice"
    # raw segmentation
    if kind=="rseg":
        return base+".rseg.png"
    # character segmentation
    if kind=="cseg":
        return base+".cseg.png"
    # text specifically aligned with cseg (this may be different from gt or txt)
    if kind=="aligned":
        return base+".aligned"
    # per character costs
    if kind=="costs":
        return base+".costs"
    raise BadInput("unknown kind: %s"%kind)

################################################################
### Utility for setting "parameters" on an object: a list of keywords for
### changing instance variables.
################################################################

def set_params(object,kw,warn=1):
    """Given an object and a dictionary of keyword arguments,
    set only those object properties that are already instance
    variables of the given object.  Returns a new dictionary
    without the key,value pairs that have been used.  If
    all keywords have been used, afterwards, len(kw)==0."""
    kw = kw.copy()
    for k,v in kw.items():
        if hasattr(object,k):
            setattr(object,k,v)
            del kw[k]
    return kw

################################################################
### warning and logging
################################################################

def caller():
    """Just returns info about the caller in string for (for error messages)."""
    frame = sys._getframe(2)
    info = inspect.getframeinfo(frame)
    result = "%s:%d (%s)"%(info.filename,info.lineno,info.function)
    del frame
    return result

def die(message,*args):
    """Die with an error message."""
    message = message%args
    message = caller()+" FATAL "+message+"\n"
    sys.stderr.write(message)
    sys.exit(1)

def warn(message,*args):
    """Give a warning message."""
    message = message%args
    message = caller()+" WARNING "+message+"\n"
    sys.stderr.write(message)

already_warned = {}

def warn_once(message,*args):
    """Give a warning message, but just once."""
    c = caller()
    if c in already_warned: return
    already_warned[c] = 1
    message = message%args
    message = c+" WARNING "+message+"\n"
    sys.stderr.write(message)

def quick_check_page_components(page_bin,dpi):
    """Quickly check whether the components of page_bin are
    reasonable.  Returns a value between 0 and 1; <0.5 means that
    there is probably something wrong."""
    return 1.0

def quick_check_line_components(line_bin,dpi):
    """Quickly check whether the components of line_bin are
    reasonable.  Returns a value between 0 and 1; <0.5 means that
    there is probably something wrong."""
    return 1.0

def deprecated(func):
    """This is a decorator which can be used to mark functions
    as deprecated. It will result in a warning being emitted
    when the function is used."""
    def newFunc(*args, **kwargs):
        warnings.warn("Call to deprecated function %s." % func.__name__,
                      category=DeprecationWarning,stacklevel=2)
        return func(*args, **kwargs)
    newFunc.__name__ = func.__name__
    newFunc.__doc__ = func.__doc__
    newFunc.__dict__.update(func.__dict__)
    return newFunc

################################################################
### conversion functions
################################################################

def ustrg2unicode(u,lig=ligatures.lig):
    """Convert an iulib ustrg to a Python unicode string; the
    C++ version iulib.ustrg2unicode does weird things for special
    symbols like -3"""
    result = ""
    for i in range(u.length()):
        value = u.at(i)
        if value>=0:
            c = lig.chr(value)
            if c is not None:
                result += c
            else:
                result += "<%d>"%value
    return result

### code for instantiation native components

def pyconstruct(s):
    """Constructs a Python object from a constructor, an expression
    of the form x.y.z.name(args).  This ensures that x.y.z is imported.
    In the future, more forms of syntax may be accepted."""
    env = {}
    if "(" not in s:
        s += "()"
    path = s[:s.find("(")]
    if "." in path:
        module = path[:path.rfind(".")]
        print "import",module
        exec "import "+module in env
    return eval(s,env)

def mkpython(name):
    """Tries to instantiate a Python class.  Gives an error if it looks
    like a Python class but can't be instantiated.  Returns None if it
    doesn't look like a Python class."""
    if name is None or len(name)==0:
        return None
    elif type(name) is not str:
        return name()
    elif name[0]=="=":
        return pyconstruct(name[1:])
    elif "(" in name or "." in name:
        return pyconstruct(name)
    else:
        return None

################################################################
### loading and saving components
################################################################

# This code has to deal with a lot of special cases for all the
# different formats we have accrued.

def obinfo(ob):
    """A bit of information about the given object.  Returns
    the str representation of the object, and if it has a shape,
    also includes the shape."""
    result = str(ob)
    if hasattr(ob,"shape"):
        result += " "
        result += str(ob.shape)
    return result

def save_component(file,object,verbose=0,verify=0):
    """Save an object to disk in an appropriate format.  If the object
    is a wrapper for a native component (=inherits from
    CommonComponent and has a comp attribute, or is in package
    ocropus), write it using ocropus.save_component in native format.
    Otherwise, write it using Python's pickle.  We could use pickle
    for everything (since the native components pickle), but that
    would be slower and more confusing."""
    if hasattr(object,"save_component"):
        object.save_component(file)
        return
    if object.__class__.__name__=="CommonComponent" and hasattr(object,"comp"):
        # FIXME -- get rid of this eventually
        import ocropus
        ocropus.save_component(file,object.comp)
        return
    if type(object).__module__=="ocropus":
        import ocropus
        ocropus.save_component(file,object)
        return
    if verbose:
        print "[save_component]"
    if verbose:
        for k,v in object.__dict__.items():
            print ":",k,obinfo(v)
    with open(file,"wb") as stream:
        pickle.dump(object,stream,pickle_mode)
    if verify:
        if verbose:
            print "[trying to read it again]"
        with open(file,"rb") as stream:
            pickle.load(stream)

def load_component(file):
    """Load a component. This handles various special cases,
    including old-style C++ recognizers (soon to be gotten rid of),
    python expressions ("=package.ObjectName(arg1,arg2)"),
    and simple pickled Python objects (default)."""
    if file[0]=="=":
        return pyconstruct(file[1:])
    elif file[0]=="@":
        file = file[1:]
    with open(file,"r") as stream:
        # FIXME -- get rid of this eventually
        start = stream.read(128)
    if start.startswith("<object>\nlinerec\n"):
        # FIXME -- get rid of this eventually
        warnings.warn("loading old-style linerec: %s"%file)
        result = RecognizeLine()
        import ocropus
        result.comp = ocropus.load_IRecognizeLine(file)
        return result
    if start.startswith("<object>"):
        # FIXME -- get rid of this eventually
        warnings.warn("loading old-style cmodel: %s"%file)
        import ocroold
        result = ocroold.Model()
        import ocropus
        result.comp = ocropus.load_IModel(file)
        return result
    return load_object(file)

def binarize_range(image,dtype='B',threshold=0.5):
    """Binarize an image by its range."""
    threshold = (amax(image)+amin(image))*threshold
    scale = 1
    if dtype=='B': scale = 255
    return array(scale*(image>threshold),dtype=dtype)

def draw_pseg(pseg,axis=None):
    if axis is None:
        axis = subplot(111)
    h = pseg.dim(1)
    regions = ocropy.RegionExtractor()
    regions.setPageLines(pseg)
    for i in range(1,regions.length()):
        x0,y0,x1,y1 = (regions.x0(i),regions.y0(i),regions.x1(i),regions.y1(i))
        p = patches.Rectangle((x0,h-y1-1),x1-x0,y1-y0,edgecolor="red",fill=0)
        axis.add_patch(p)

def draw_aligned(result,axis=None):
    raise Unimplemented("FIXME draw_aligned")
    if axis is None:
        axis = subplot(111)
    axis.imshow(NI(result.image),cmap=cm.gray)
    cseg = result.cseg
    if type(cseg)==numpy.ndarray: cseg = common.lseg2narray(cseg)
    ocropy.make_line_segmentation_black(cseg)
    ocropy.renumber_labels(cseg,1)
    bboxes = ocropy.rectarray()
    ocropy.bounding_boxes(bboxes,cseg)
    s = re.sub(r'\s+','',result.output)
    h = cseg.dim(1)
    for i in range(1,bboxes.length()):
        r = bboxes.at(i)
        x0,y0,x1,y1 = (r.x0,r.y0,r.x1,r.y1)
        p = patches.Rectangle((x0,h-y1-1),x1-x0,y1-y0,edgecolor=(0.0,0.0,1.0,0.5),fill=0)
        axis.add_patch(p)
        if i>0 and i-1<len(s):
            axis.text(x0,h-y0-1,s[i-1],color="red",weight="bold",fontsize=14)
    draw()

def plotgrid(data,d=10,shape=(30,30)):
    """Plot a list of images on a grid."""
    ion()
    gray()
    clf()
    for i in range(min(d*d,len(data))):
        subplot(d,d,i+1)
        row = data[i]
        if shape is not None: row = row.reshape(shape)
        imshow(row)
    ginput(1,timeout=0.1)

def showrgb(r,g=None,b=None):
    if g is None: g = r
    if b is None: b = r
    imshow(array([r,g,b]).transpose([1,2,0]))

def showgrid(l,cols=None,n=400,titles=None,xlabels=None,ylabels=None,**kw):
    if "cmap" not in kw: kw["cmap"] = pylab.cm.gray
    if "interpolation" not in kw: kw["interpolation"] = "nearest"
    n = minimum(n,len(l))
    if cols is None: cols = int(sqrt(n))
    rows = (n+cols-1)//cols
    for i in range(n):
        pylab.xticks([]); pylab.yticks([])
        pylab.subplot(rows,cols,i+1)
        pylab.imshow(l[i],**kw)
        if titles is not None: pylab.title(str(titles[i]))
        if xlabels is not None: pylab.xlabel(str(xlabels[i]))
        if ylabels is not None: pylab.ylabel(str(ylabels[i]))

def gt_explode(s):
    l = re.split(r'_(.{1,4})_',s)
    result = []
    for i,e in enumerate(l):
        if i%2==0:
            result += [c for c in e]
        else:
            result += [e]
    result = [re.sub("\001","_",s) for s in result]
    result = [re.sub("\002","\\\\",s) for s in result]
    return result

def gt_implode(l):
    result = []
    for c in l:
        if c=="_":
            result.append("___")
        elif len(c)<=1:
            result.append(c)
        elif len(c)<=4:
            result.append("_"+c+"_")
        else:
            raise BadInput("cannot create ground truth transcription for: %s"%l)
    return "".join(result)

@checks(int,sequence=int,frac=int,_=BOOL)
def testset(index,sequence=0,frac=10):
    # this doesn't have to be good, just a fast, somewhat random function
    return sequence==int(abs(sin(index))*1.23456789e6)%frac

def midrange(image,frac=0.5):
    """Computes the center of the range of image values
    (for quick thresholding)."""
    return frac*(amin(image)+amax(image))

def remove_noise(line,minsize=8):
    """Remove small pixels from an image."""
    if minsize==0: return line
    bin = (line>0.5*amax(line))
    labels,n = morph.label(bin)
    sums = measurements.sum(bin,labels,range(n+1))
    sums = sums[labels]
    good = minimum(bin,1-(sums>0)*(sums<minsize))
    return good

class MovingStats:
    def __init__(self,n=100):
        self.data = []
        self.n = n
        self.count = 0
    def add(self,x):
        self.data += [x]
        self.data = self.data[-self.n:]
        self.count += 1
    def mean(self):
        if len(self.data)==0: return nan
        return mean(self.data)<|MERGE_RESOLUTION|>--- conflicted
+++ resolved
@@ -7,11 +7,8 @@
 import os.path
 import re
 import sys
-<<<<<<< HEAD
 import sysconfig
-=======
 import unicodedata
->>>>>>> dd02fccf
 import warnings
 import inspect
 import glob
